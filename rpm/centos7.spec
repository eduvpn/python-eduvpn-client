%global srcname eduvpn_client
%global sum client for eduVPN

Name:           eduvpn_client
<<<<<<< HEAD
Version:        1.0rc14
=======
Version:        1.0rc15
>>>>>>> 4461809c
Release:        1%{?dist}
Summary:        %{sum}

License:        MIT
URL:            https://pypi.python.org/pypi/%{srcname}
Source0:        https://files.pythonhosted.org/packages/source/e/%{srcname}/%{srcname}-%{version}.tar.gz
BuildArch:      noarch
BuildRequires: pytest
# BuildRequires: python2-pytest-runner   # - not included in centos7
BuildRequires: gtk3
BuildRequires: libnotify
BuildRequires: dbus-python
BuildRequires: python-gobject
# BuildRequires: python-pynacl   # - not included in centos7
BuildRequires: python-repoze-lru
BuildRequires: python2-devel
BuildRequires: python2-requests-oauthlib
BuildRequires: python2-configparser
BuildRequires: python2-future
BuildRequires: python2-mock
BuildRequires: python-dateutil
BuildRequires: gcc
# GCC is required for the test run that will compile and install pynacl manually



%description
An python module which provides a convenient example.

%package -n python2-eduvpn-client
Summary:        %{sum}
%{?python_provide:%python_provide python2-eduvpn-client}
Requires: python-gobject
Requires: dbus-python
# Requires: python-pynacl  # - not included in centos7
Requires: python-repoze-lru
Requires: python2-requests-oauthlib
Requires: python2-configparser
Requires: python2-future
Requires: python2-dateutil


%description -n python2-eduvpn-client
eduVPN client API for Python2

%package -n eduvpn-client
Summary: %[sum}
Requires: gtk3
Requires: libnotify
Requires:  python2-eduvpn-client

%description -n eduvpn-client
eduVPN desktop client

%prep
%autosetup -n %{srcname}-%{version}

%build
%py2_build


%install
%py2_install


%check
%{__python2} setup.py test

%files -n python2-eduvpn-client
%license LICENSE
%doc README.md
%{python2_sitelib}/*

%files -n eduvpn-client
%license LICENSE
%doc README.md
%{_bindir}/eduvpn-client
%{_datarootdir}/applications/eduvpn-client.desktop
%{_datarootdir}/eduvpn/eduvpn.png
%{_datarootdir}/eduvpn/institute.png
%{_datarootdir}/eduvpn/institute_small.png
%{_datarootdir}/eduvpn/internet.png
%{_datarootdir}/eduvpn/internet_small.png
%{_datarootdir}/eduvpn/builder/2fa.ui
%{_datarootdir}/eduvpn/builder/connection_type.ui
%{_datarootdir}/eduvpn/builder/custom_url.ui
%{_datarootdir}/eduvpn/builder/fetch.ui
%{_datarootdir}/eduvpn/builder/instances.ui
%{_datarootdir}/eduvpn/builder/profiles.ui
%{_datarootdir}/eduvpn/builder/redirecturl.ui
%{_datarootdir}/eduvpn/builder/token.ui
%{_datarootdir}/eduvpn/builder/window.ui
%{_datarootdir}/icons/hicolor/128x128/apps/eduvpn-client.png
%{_datarootdir}/icons/hicolor/256x256/apps/eduvpn-client.png
%{_datarootdir}/icons/hicolor/48x48/apps/eduvpn-client.png
%{_datarootdir}/icons/hicolor/512x512/apps/eduvpn-client.png

%changelog<|MERGE_RESOLUTION|>--- conflicted
+++ resolved
@@ -2,11 +2,7 @@
 %global sum client for eduVPN
 
 Name:           eduvpn_client
-<<<<<<< HEAD
-Version:        1.0rc14
-=======
 Version:        1.0rc15
->>>>>>> 4461809c
 Release:        1%{?dist}
 Summary:        %{sum}
 
