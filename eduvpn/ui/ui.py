--- conflicted
+++ resolved
@@ -9,20 +9,18 @@
 from logging import getLogger
 from pathlib import Path
 from typing import Any, List, Optional
+
+logger = getLogger(__name__)
+
+try:
+    import gi
+
+    gi.require_version('Gtk', '3.0')
+    from gi.repository import Gtk, GObject, GLib, GdkPixbuf
+except (ImportError, ValueError):
+    logger.warning("GTK not available")
+
 from requests_oauthlib import OAuth2Session
-
-logger = getLogger(__name__)
-
-import gi
-
-gi.require_version('Gtk', '3.0')
-from gi.repository import Gtk, GLib, GdkPixbuf, GObject
-
-try:
-    gi.require_version('NM', '1.0')
-    from gi.repository import NM  # type: ignore
-except ValueError as e:
-    logger.warning(f"can't access network manager library: {e}")
 
 from eduvpn.utils import get_prefix, thread_helper
 from eduvpn.storage import get_uuid
@@ -31,18 +29,10 @@
 from eduvpn.oauth2 import get_oauth
 from eduvpn.remote import get_info, create_keypair, get_config, list_profiles
 from eduvpn.settings import CLIENT_ID, FLAG_PREFIX, IMAGE_PREFIX, HELP_URL, LETS_CONNECT_LOGO, LETS_CONNECT_NAME, \
-    LETS_CONNECT_ICON, SERVER_ILLUSTRATION, CONFIG_PREFIX
+    LETS_CONNECT_ICON, SERVER_ILLUSTRATION
 from eduvpn.storage import set_token, get_token, set_api_url, set_auth_url, set_profile, write_config
 from eduvpn.ui.backend import BackendData
-<<<<<<< HEAD
-from eduvpn.storage import get_storage
-from eduvpn.remote import list_orgs, list_servers
-from eduvpn.settings import SERVER_URI, ORGANISATION_URI
-
-logger = getLogger(__name__)
-=======
-from eduvpn.ui.vpn_connection import VpnConnection
->>>>>>> 46fc0110
+
 
 builder_files: List[str] = ['mainwindow.ui']
 
@@ -55,8 +45,7 @@
         self.prefix: str = get_prefix()
         self.builder: Any = Gtk.Builder()
 
-        self.client: Optional['NM.Client'] = get_client()
-        self.data = BackendData(lets_connect=lets_connect)
+        self.client: Any = get_client()
 
         self.auto_connect: bool = False
         self.act_on_switch: bool = False
@@ -144,31 +133,8 @@
         self.secure_internet_list_model = Gtk.ListStore(GObject.TYPE_STRING, GObject.TYPE_INT)  # type: ignore
         self.other_servers_list_model = Gtk.ListStore(GObject.TYPE_STRING, GObject.TYPE_INT)  # type: ignore
         self.profiles_list_model = Gtk.ListStore(GObject.TYPE_STRING, GObject.TYPE_INT)  # type: ignore
-        self.locations_list_model = Gtk.ListStore(GObject.TYPE_STRING, GdkPixbuf.Pixbuf,
-                                                  GObject.TYPE_INT)  # type: ignore
-
-<<<<<<< HEAD
-        self.init_search_list()
-        self.show_back_button(False)
-
-        if self.lets_connect:
-            self.logo_image.set_from_file(LETS_CONNECT_LOGO)
-            self.find_your_institute_image.set_from_file(SERVER_ILLUSTRATION)
-            self.find_your_institute_label.set_text("Server address")
-            self.add_other_server_button.set_label("Add server")
-            self.add_other_server_row.show()
-            self.window.set_title(LETS_CONNECT_NAME)
-            self.window.set_icon_from_file(LETS_CONNECT_ICON)
-        else:
-            self.add_other_server_row.hide()
-
-        self.show_connection()
-
-    def nm_status_cb(self, state_code: 'NM.VpnConnectionState' = None,
-                     reason_code: 'NM.VpnConnectionStateReason' = None):
-        con_state_code = NM.VpnConnectionState(state_code)
-        con_reason_code = NM.VpnConnectionStateReason(reason_code)
-=======
+        self.locations_list_model = Gtk.ListStore(GObject.TYPE_STRING, GdkPixbuf.Pixbuf, GObject.TYPE_INT)  # type: ignore
+
         self.connections: List[VpnConnection] = []
 
         try:
@@ -177,7 +143,6 @@
             msg = f"Got exception {e} initializing backend data"
             logger.error(msg)
         else:
-            init_dbus_system_bus(self.nm_status_cb)
 
             self.init_search_list()
             self.show_back_button(False)
@@ -200,23 +165,22 @@
     def nm_status_cb(self, state_code: ConnectionState = None, reason_code: ConnectionStateReason = None):
         con_state_code = ConnectionState(state_code)
         con_reason_code = ConnectionStateReason(reason_code)
->>>>>>> 46fc0110
         self.update_connection_state(con_state_code)
         if con_state_code is not None:
-            state = str(NM.VpnConnectionState(con_state_code))
+            state = str(ConnectionState(con_state_code))
         else:
             state = "None"
         if con_reason_code is not None:
-            reason = str(NM.VpnConnectionStateReason(con_reason_code))
+            reason = str(ConnectionStateReason(con_reason_code))
         else:
             reason = "None"
 
         logger.debug(f"nm_status_cb state: {state}, reason: {reason}")
-        self.connection_switch.set_state(con_state_code is NM.VpnConnectionState.ACTIVATED)
+        self.connection_switch.set_state(con_state_code is ConnectionState.ACTIVATED)
         if self.auto_connect:
-            if con_state_code is NM.VpnConnectionState.DISCONNECTED:
+            if con_state_code is ConnectionState.DISCONNECTED:
                 self.activate_connection()
-            elif con_state_code is NM.VpnConnectionState.ACTIVATED:
+            elif con_state_code is ConnectionState.ACTIVATED:
                 self.auto_connect = False
                 self.act_on_switch = True
                 self.data.vpn_connection.server_name = self.data.new_server_name
@@ -232,7 +196,7 @@
         self.window.show()
         try:
             self.data
-            if self.data.connection_state is NM.VpnConnectionState.ACTIVATED:
+            if self.data.connection_state is ConnectionState.ACTIVATED:
                 self.act_on_switch = True
                 self.show_connection(False)
                 self.show_back_button()
@@ -636,7 +600,7 @@
             self.act_on_switch = False
             logger.debug(f"vpn_state: {self.data.connection_state}")
             self.auto_connect = True
-            if self.data.connection_state is NM.VpnConnectionState.ACTIVATED:
+            if self.data.connection_state is ConnectionState.ACTIVATED:
                 GLib.idle_add(lambda: self.deactivate_connection())
             else:
                 self.activate_connection()
@@ -684,27 +648,27 @@
         logger.debug(f"show_fatal: {text}")
         self.show_message("Fatal error", text, Gtk.main_quit)
 
-    def update_connection_state(self, state: 'NM.VpnConnectionState') -> None:
+    def update_connection_state(self, state: ConnectionState) -> None:
         self.data.connection_state = state
 
         connection_state_mapping = {
-            NM.VpnConnectionState.UNKNOWN: ["Connection state unknown", "desktop-default.png"],
-            NM.VpnConnectionState.PREPARE: ["Preparing to connect", "desktop-connecting.png"],
-            NM.VpnConnectionState.NEED_AUTH: ["Needs authorization credentials", "desktop-connecting.png"],
-            NM.VpnConnectionState.CONNECT: ["Connection is being established", "desktop-connecting.png"],
-            NM.VpnConnectionState.IP_CONFIG_GET: ["Getting an IP address", "desktop-connecting.png"],
-            NM.VpnConnectionState.ACTIVATED: ["Connection active", "desktop-connected.png"],
-            NM.VpnConnectionState.FAILED: ["Connection failed", "desktop-not-connected.png"],
-            NM.VpnConnectionState.DISCONNECTED: ["Disconnected", "desktop-default.png"],
+            ConnectionState.UNKNOWN: ["Connection state unknown", "desktop-default.png"],
+            ConnectionState.PREPARE: ["Preparing to connect", "desktop-connecting.png"],
+            ConnectionState.NEED_AUTH: ["Needs authorization credentials", "desktop-connecting.png"],
+            ConnectionState.CONNECT: ["Connection is being established", "desktop-connecting.png"],
+            ConnectionState.IP_CONFIG_GET: ["Getting an IP address", "desktop-connecting.png"],
+            ConnectionState.ACTIVATED: ["Connection active", "desktop-connected.png"],
+            ConnectionState.FAILED: ["Connection failed", "desktop-not-connected.png"],
+            ConnectionState.DISCONNECTED: ["Disconnected", "desktop-default.png"],
         }
         self.connection_status_label.set_text(connection_state_mapping[state][0])
         self.connection_status_image.set_from_file(IMAGE_PREFIX + connection_state_mapping[state][1])
-        if state is NM.VpnConnectionState.UNKNOWN:
+        if state is ConnectionState.UNKNOWN:
             self.current_connection_sub_page.hide()
         else:
             self.current_connection_sub_page.show()
 
-    def on_profile_selection_cfhanged(self, selection) -> None:
+    def on_profile_selection_changed(self, selection) -> None:
         logger.debug("on_profile_selection_changed")
         logger.debug(f"# selected rows: {selection.count_selected_rows()}")
         (model, tree_iter) = selection.get_selected()
