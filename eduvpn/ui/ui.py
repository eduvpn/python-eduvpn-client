--- conflicted
+++ resolved
@@ -11,12 +11,7 @@
 import gi
 
 gi.require_version("Gtk", "3.0")  # noqa: E402
-<<<<<<< HEAD
-from datetime import datetime
-=======
-gi.require_version("NM", "1.0")  # noqa: E402
 from datetime import datetime, timedelta
->>>>>>> 3416a72c
 from functools import partial
 
 from eduvpn_common.state import State, StateType
