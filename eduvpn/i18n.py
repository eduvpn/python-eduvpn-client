--- conflicted
+++ resolved
@@ -56,16 +56,11 @@
 
 def retrieve_country_name(country_code: str) -> str:
     country_map = _read_country_map()
-<<<<<<< HEAD
-    loc = locale.getlocale()
-    prefix = loc[0][:2]
-=======
     loc = getlocale()
     if loc[0] is None:
         prefix = 'en'
     else:
         prefix = loc[0][:2]
->>>>>>> de843db8
     if country_code in country_map:
         code = country_map[country_code]
         if prefix in code:
