--- conflicted
+++ resolved
@@ -2,22 +2,12 @@
 #
 # Copyright: 2017, The Commons Conservancy eduVPN Programme
 # SPDX-License-Identifier: GPL-3.0+
-
 import logging
-<<<<<<< HEAD
-=======
-import gi
-gi.require_version('Gtk', '3.0')
->>>>>>> fec37691
 from eduvpn.brand import get_brand
 import gi
 gi.require_version('Gtk', '3.0')
 from gi.repository import Gtk
 logger = logging.getLogger(__name__)
-<<<<<<< HEAD
-=======
-
->>>>>>> fec37691
 
 
 def fetching_window(builder, lets_connect):  # type: (Gtk.builder, bool) -> None
